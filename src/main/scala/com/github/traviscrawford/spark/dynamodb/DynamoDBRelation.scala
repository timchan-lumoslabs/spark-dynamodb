package com.github.traviscrawford.spark.dynamodb

import java.util.concurrent.atomic.AtomicLong

import com.amazonaws.auth.AWSCredentialsProvider
import com.amazonaws.regions.Region
import com.amazonaws.regions.Regions
import com.amazonaws.services.dynamodbv2.AmazonDynamoDBClient
import com.amazonaws.services.dynamodbv2.document.DynamoDB
import com.amazonaws.services.dynamodbv2.document.Table
import com.amazonaws.services.dynamodbv2.document.spec.ScanSpec
import com.amazonaws.services.dynamodbv2.model.ReturnConsumedCapacity
import com.amazonaws.services.dynamodbv2.xspec.ExpressionSpecBuilder
import com.google.common.util.concurrent.RateLimiter
import org.apache.spark.rdd.RDD
import org.apache.spark.sql.Row
import org.apache.spark.sql.SQLContext
import org.apache.spark.sql.sources.BaseRelation
import org.apache.spark.sql.sources.PrunedScan
import org.apache.spark.sql.types.StructType
import org.slf4j.LoggerFactory
import Logger.log

import scala.collection.JavaConversions.asScalaIterator
import scala.util.control.NonFatal

/** Scan a DynamoDB table for use as a [[org.apache.spark.sql.DataFrame]].
  *
  * @param tableName Name of the DynamoDB table to scan.
  * @param maybePageSize DynamoDB request page size.
  * @param maybeSegments Number of segments to scan the table with.
  * @param maybeRateLimit Max number of read capacity units per second each scan segment will consume from
  *   the DynamoDB table.
  * @param maybeRegion AWS region of the table to scan.
  * @param maybeSchema Schema of the DynamoDB table.
  * @param maybeCredentials By default, [[com.amazonaws.auth.DefaultAWSCredentialsProviderChain]]
  *   will be used, which, which will work for most users. If you have a custom credentials
  *   provider it can be provided here.
  * @param maybeEndpoint Endpoint to connect to DynamoDB on. This is intended for tests.
  * @see http://docs.aws.amazon.com/amazondynamodb/latest/developerguide/QueryAndScanGuidelines.html
  */
private[dynamodb] case class DynamoDBRelation(
  tableName: String,
  maybePageSize: Option[String],
  maybeSegments: Option[String],
  maybeRateLimit: Option[Int],
  maybeRegion: Option[String],
  maybeSchema: Option[StructType],
  maybeCredentials: Option[String] = None,
  maybeEndpoint: Option[String])
  (@transient val sqlContext: SQLContext)
  extends BaseRelation with PrunedScan {

  private val Table = DynamoDBRelation.getTable(
    tableName, maybeCredentials, maybeRegion, maybeEndpoint)

  private val pageSize = Integer.parseInt(maybePageSize.getOrElse("1000"))

  private val Segments = Integer.parseInt(maybeSegments.getOrElse("1"))

  // Infer schema with JSONRelation for simplicity. A future improvement would be
  // directly processing the scan result set.
  private val TableSchema = maybeSchema.getOrElse({
    val scanSpec = new ScanSpec().withMaxPageSize(pageSize)
    val result = Table.scan(scanSpec)
    val json = result.firstPage().iterator().map(_.toJSON)
    val jsonRDD = sqlContext.sparkContext.parallelize(json.toSeq)
    val jsonDF = sqlContext.read.json(jsonRDD)
    jsonDF.schema
  })

  /** Get the relation schema.
    *
    * The user-defined schema will be used, if provided. Otherwise the schema is inferred
    * from one page of items scanned from the DynamoDB tableName.
    */
  override def schema: StructType = TableSchema

  override def buildScan(requiredColumns: Array[String]): RDD[Row] = {
    // TODO(travis): Add items scanned logging back in.

    val segments = 0 until Segments
    val scanConfigs = segments.map(idx => {
      ScanConfig(schema, requiredColumns, tableName, segment = idx,
        totalSegments = segments.length, pageSize, maybeRateLimit = maybeRateLimit,
        maybeCredentials, maybeRegion, maybeEndpoint)
    })

    val tableDesc = Table.describe()

    log.info(s"Table ${tableDesc.getTableName} contains ${tableDesc.getItemCount} items " +
      s"using ${tableDesc.getTableSizeBytes} bytes.")

    log.info(s"Schema for tableName ${tableDesc.getTableName}: $schema")

    sqlContext.sparkContext
      .parallelize(scanConfigs, scanConfigs.length)
      .flatMap(DynamoDBRelation.scan)
  }
}

private object DynamoDBRelation {

  def getTable(
      tableName: String,
      maybeCredentials: Option[String],
      maybeRegion: Option[String],
      maybeEndpoint: Option[String])
    : Table = {

    val amazonDynamoDBClient = maybeCredentials match {
      case Some(credentialsClassName) =>
<<<<<<< HEAD
        log.info(s"Using AWSCredentialsProviderChain $credentialsClassName")
=======
        logInfo(s"Using AWSCredentialsProvider $credentialsClassName")
>>>>>>> bd9bf5db
        val credentials = Class.forName(credentialsClassName)
          .newInstance().asInstanceOf[AWSCredentialsProvider]
        new AmazonDynamoDBClient(credentials)
      case None => new AmazonDynamoDBClient()
    }

    maybeRegion.foreach(r => amazonDynamoDBClient.setRegion(Region.getRegion(Regions.fromName(r))))
    maybeEndpoint.foreach(amazonDynamoDBClient.setEndpoint) // for tests
    new DynamoDB(amazonDynamoDBClient).getTable(tableName)
  }

  def scan(config: ScanConfig): Iterator[Row] = {
    val expressionSpecBuilder = new ExpressionSpecBuilder()
      .addProjections(config.requiredColumns: _*)

    val scanSpec = new ScanSpec()
      .withMaxPageSize(config.pageSize)
      .withReturnConsumedCapacity(ReturnConsumedCapacity.TOTAL)
      .withExpressionSpec(expressionSpecBuilder.buildForScan())
      .withTotalSegments(config.totalSegments)
      .withSegment(config.segment)

    val table = getTable(
      tableName = config.tableName,
      maybeCredentials = config.maybeCredentials,
      maybeRegion = config.maybeRegion,
      maybeEndpoint = config.maybeEndpoint)

    val result = table.scan(scanSpec)

    val failureCounter = new AtomicLong()

    val maybeRateLimiter = config.maybeRateLimit.map(rateLimit => {
      log.info(s"Segment ${config.segment} using rate limit of $rateLimit")
      RateLimiter.create(rateLimit)
    })

    // Each `pages.next` call results in a DynamoDB network call.
    result.pages().iterator().flatMap(page => {
      // This result set resides in local memory.
      val rows = page.iterator().flatMap(item => {
        try {
          Some(ItemConverter.toRow(item, config.schema))
        } catch {
          case NonFatal(err) =>
            // Log some example conversion failures but do not spam the logs.
            if (failureCounter.incrementAndGet() < 3) {
              log.error(s"Failed converting item to row: ${item.toJSON}", err)
            }
            None
        }
      })

      // Blocks until rate limit is available.
      maybeRateLimiter.foreach(rateLimiter => {
        // DynamoDBLocal.jar does not implement consumed capacity
        val maybeConsumedCapacityUnits = Option(page.getLowLevelResult.getScanResult.getConsumedCapacity)
          .map(_.getCapacityUnits)
          .map(math.ceil(_).toInt)

        maybeConsumedCapacityUnits.foreach(consumedCapacityUnits => {
          rateLimiter.acquire(consumedCapacityUnits)
        })
      })

      rows
    })
  }
}

private case class ScanConfig(
  schema: StructType,
  requiredColumns: Array[String],
  tableName: String,
  segment: Int,
  totalSegments: Int,
  pageSize: Int,
  maybeRateLimit: Option[Int],
  maybeCredentials: Option[String],
  maybeRegion: Option[String],
  maybeEndpoint: Option[String])

object Logger extends Serializable {
  @transient lazy val log = LoggerFactory.getLogger(DynamoDBRelation.getClass())
}<|MERGE_RESOLUTION|>--- conflicted
+++ resolved
@@ -110,11 +110,7 @@
 
     val amazonDynamoDBClient = maybeCredentials match {
       case Some(credentialsClassName) =>
-<<<<<<< HEAD
-        log.info(s"Using AWSCredentialsProviderChain $credentialsClassName")
-=======
         logInfo(s"Using AWSCredentialsProvider $credentialsClassName")
->>>>>>> bd9bf5db
         val credentials = Class.forName(credentialsClassName)
           .newInstance().asInstanceOf[AWSCredentialsProvider]
         new AmazonDynamoDBClient(credentials)
